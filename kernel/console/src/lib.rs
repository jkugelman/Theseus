#![no_std]
#![feature(alloc)]

extern crate keycodes_ascii;
extern crate vga_buffer;
extern crate alloc;
extern crate spin;
extern crate dfqueue;
#[macro_use] extern crate lazy_static;
#[macro_use] extern crate log;
extern crate spawn;

// temporary, should remove this once we fix crate system
extern crate console_types; 
use console_types::{ConsoleEvent, ConsoleOutputEvent};


use vga_buffer::{VgaBuffer, ColorCode, DisplayPosition};
use keycodes_ascii::{Keycode, KeyAction, KeyEvent};
use alloc::string::String;
use spin::{Once, Mutex};
use dfqueue::{DFQueue, DFQueueConsumer, DFQueueProducer};



lazy_static! {
    static ref CONSOLE_VGA_BUFFER: Mutex<VgaBuffer> = Mutex::new(VgaBuffer::new());
}

static PRINT_PRODUCER: Once<DFQueueProducer<ConsoleEvent>> = Once::new();


/// Queues up the given `String` to be printed out to the console.
pub fn print_to_console(s: String) -> Result<(), &'static str> {
    let output_event = ConsoleEvent::OutputEvent(ConsoleOutputEvent::new(s));
    try!(PRINT_PRODUCER.try().ok_or("Console print producer isn't yet initialized!")).enqueue(output_event);
    Ok(())
}


/// Initializes the console by spawning a new thread to handle all console events, and creates a new event queue. 
/// This event queue's consumer is given to that console thread, and a producer reference to that queue is returned. 
/// This allows other modules to push console events onto the queue. 
pub fn init() -> Result<DFQueueProducer<ConsoleEvent>, &'static str> {
    let console_dfq: DFQueue<ConsoleEvent> = DFQueue::new();
    let console_consumer = console_dfq.into_consumer();
    let returned_producer = console_consumer.obtain_producer();
    PRINT_PRODUCER.call_once(|| {
        console_consumer.obtain_producer()
    });

    info!("console::init() trying to spawn_kthread...");
<<<<<<< HEAD
    try!(spawn::spawn_kthread(main_loop, console_consumer, String::from("console_loop")));
=======
    try!(spawn::spawn_kthread(main_loop, console_consumer, String::from("console_loop"), None));
    // vga_buffer::print_str("console::init(): successfully spawned kthread!\n").unwrap();
>>>>>>> d3b46140
    info!("console::init(): successfully spawned kthread!");

    try!(print_to_console(String::from(WELCOME_STRING)));
    try!(print_to_console(String::from("Console says hello!\n")));
    Ok(returned_producer)
}



/// the main console event-handling loop, runs on its own thread. 
/// This is the only thread that is allowed to touch the vga buffer!
/// It's an infinite loop, but will return if forced to exit because of an error. 
fn main_loop(consumer: DFQueueConsumer<ConsoleEvent>) -> Result<(), &'static str> { // Option<usize> just a placeholder because kthread functions must have one Argument right now... :(
    use core::ops::Deref;

    loop { 
        let event = match consumer.peek() {
            Some(ev) => ev,
            _ => { continue; }
        };

        match event.deref() {
            &ConsoleEvent::ExitEvent => {
                use core::fmt::Write;
                try!(CONSOLE_VGA_BUFFER.lock().write_str("\nSmoothly exiting console main loop.\n")
                    .map_err(|_| "fmt::Error in VgaBuffer's write_str()")
                );
                return Ok(()); 
            }
            &ConsoleEvent::InputEvent(ref input_event) => {
                try!(handle_key_event(input_event.key_event));
            }
            &ConsoleEvent::OutputEvent(ref output_event) => {
                try!(CONSOLE_VGA_BUFFER.lock().write_string_with_color(&output_event.text, ColorCode::default())
                    .map_err(|_| "fmt::Error in VgaBuffer's write_string_with_color()")
                );
            }
        }

        event.mark_completed();
    }
}


fn handle_key_event(keyevent: KeyEvent) -> Result<(), &'static str> {

    // Ctrl+D or Ctrl+Alt+Del kills the OS
    if keyevent.modifiers.control && keyevent.keycode == Keycode::D || 
            keyevent.modifiers.control && keyevent.modifiers.alt && keyevent.keycode == Keycode::Delete {
        panic!("Ctrl+D or Ctrl+Alt+Del was pressed, abruptly (not cleanly) stopping the OS!"); //FIXME do this better, by signaling the main thread
    }


    // EVERYTHING BELOW HERE WILL ONLY OCCUR ON A KEY PRESS (not key release)
    if keyevent.action != KeyAction::Pressed {
        return Ok(()); 
    }

    // if keyevent.modifiers.control && keyevent.keycode == Keycode::T {
    //     // use core::fmt::Write;
    //     // use core::ops::DerefMut;
    //     let s = format!("PIT_TICKS={}, RTC_TICKS={:?}, SPURIOUS={}, APIC={}", 
    //         ::interrupts::pit_clock::PIT_TICKS.load(Ordering::Relaxed), 
    //         rtc::get_rtc_ticks().ok(),
    //         unsafe{::interrupts::SPURIOUS_COUNT},
    //         ::interrupts::APIC_TIMER_TICKS.load(Ordering::Relaxed)
    //     );

    //     CONSOLE_VGA_BUFFER.lock().write_string_with_color(&s, ColorCode::default());
        
    //     // debug!("PIT_TICKS={}, RTC_TICKS={:?}, SPURIOUS={}, APIC={}", 
    //     //         ::interrupts::pit_clock::PIT_TICKS.load(Ordering::Relaxed), 
    //     //         rtc::get_rtc_ticks().ok(),
    //     //         unsafe{::interrupts::SPURIOUS_COUNT},
    //     //         ::interrupts::APIC_TIMER_TICKS.load(Ordering::Relaxed));
    //     return; 
    // }


    // PUT ADDITIONAL KEYBOARD-TRIGGERED BEHAVIORS HERE


    // home, end, page up, page down, up arrow, down arrow for the console
    if keyevent.keycode == Keycode::Home {
        CONSOLE_VGA_BUFFER.lock().display(DisplayPosition::Start);
        return Ok(());
    }
    if keyevent.keycode == Keycode::End {
        CONSOLE_VGA_BUFFER.lock().display(DisplayPosition::End);
        return Ok(());
    }
    if keyevent.keycode == Keycode::PageUp {
        CONSOLE_VGA_BUFFER.lock().display(DisplayPosition::Up(20));
        return Ok(());
    }
    if keyevent.keycode == Keycode::PageDown {
        CONSOLE_VGA_BUFFER.lock().display(DisplayPosition::Down(20));
        return Ok(());
    }
    if keyevent.modifiers.control && keyevent.modifiers.shift && keyevent.keycode == Keycode::Up {
        CONSOLE_VGA_BUFFER.lock().display(DisplayPosition::Up(1));
        return Ok(());
    }
    if keyevent.modifiers.control && keyevent.modifiers.shift && keyevent.keycode == Keycode::Down {
        CONSOLE_VGA_BUFFER.lock().display(DisplayPosition::Down(1));
        return Ok(());
    }


    match keyevent.keycode.to_ascii(keyevent.modifiers) {
        Some(c) => { 
            // we echo key presses directly to the console without queuing an event
            // trace!("  {}  ", c);
            use alloc::string::ToString;
            try!(CONSOLE_VGA_BUFFER.lock().write_string_with_color(&c.to_string(), ColorCode::default())
                .map_err(|_| "fmt::Error in VgaBuffer's write_string_with_color()")
            );
        }
        // _ => { println!("Couldn't get ascii for keyevent {:?}", keyevent); } 
        _ => { } 
    }

    Ok(())
}




// this doesn't line up as shown here because of the escaped backslashes,
// but it lines up properly when printed :)
const WELCOME_STRING: &'static str = "\n\n
 _____ _                              
|_   _| |__   ___  ___  ___ _   _ ___ 
  | | | '_ \\ / _ \\/ __|/ _ \\ | | / __|
  | | | | | |  __/\\__ \\  __/ |_| \\__ \\
  |_| |_| |_|\\___||___/\\___|\\__,_|___/ \n\n";<|MERGE_RESOLUTION|>--- conflicted
+++ resolved
@@ -50,12 +50,8 @@
     });
 
     info!("console::init() trying to spawn_kthread...");
-<<<<<<< HEAD
-    try!(spawn::spawn_kthread(main_loop, console_consumer, String::from("console_loop")));
-=======
     try!(spawn::spawn_kthread(main_loop, console_consumer, String::from("console_loop"), None));
     // vga_buffer::print_str("console::init(): successfully spawned kthread!\n").unwrap();
->>>>>>> d3b46140
     info!("console::init(): successfully spawned kthread!");
 
     try!(print_to_console(String::from(WELCOME_STRING)));
