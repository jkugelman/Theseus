[package]
authors = ["Kevin Boos <kevinaboos@gmail.com>"]
name = "page_allocator"
description = "The allocator for virtual memory pages."
version = "0.1.0"
build = "../../build.rs"

[dependencies]
<<<<<<< HEAD
cfg-if = "1.0.0"
spin = "0.4.10"
=======
spin = "0.9.0"
>>>>>>> 204397b3
intrusive-collections = "0.9.0"
static_assertions = "1.1.0"

[dependencies.kernel_config]
path = "../kernel_config"

[dependencies.memory_structs]
path = "../memory_structs"

[target.'cfg(target_arch = "x86_64")'.dependencies.log]
version = "0.4.8"

[target.'cfg(target_arch = "arm")'.dependencies.lazy_static]
features = ["spin_no_std", "nightly"]
version = "1.2.0"


[lib]
crate-type = ["rlib"]<|MERGE_RESOLUTION|>--- conflicted
+++ resolved
@@ -6,12 +6,8 @@
 build = "../../build.rs"
 
 [dependencies]
-<<<<<<< HEAD
 cfg-if = "1.0.0"
-spin = "0.4.10"
-=======
 spin = "0.9.0"
->>>>>>> 204397b3
 intrusive-collections = "0.9.0"
 static_assertions = "1.1.0"
 
