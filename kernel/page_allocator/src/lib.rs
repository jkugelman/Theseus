//! Provides an allocator for virtual memory pages.
//! The minimum unit of allocation is a single page. 
//! 
//! This also supports early allocation of pages (up to 32 separate chunks)
//! before heap allocation is available, and does so behind the scenes using the same single interface. 
//! 
//! Once heap allocation is available, it uses a dynamically-allocated list of page chunks to track allocations.
//! 
//! The core allocation function is [`allocate_pages_deferred()`](fn.allocate_pages_deferred.html), 
//! but there are several convenience functions that offer simpler interfaces for general usage. 
//!
//! # Notes and Missing Features
//! This allocator currently does **not** merge freed chunks (de-fragmentation). 
//! We don't need to do so until we actually run out of address space or until 
//! a requested address is in a chunk that needs to be merged;
//! that's where we should add those merging features in whenever we do so.

#![no_std]
#![feature(const_fn_trait_bound)]

#[macro_use] extern crate cfg_if;
extern crate kernel_config;
extern crate memory_structs;
extern crate alloc;
extern crate spin;
#[macro_use] extern crate static_assertions;
extern crate intrusive_collections;
<<<<<<< HEAD

cfg_if!{
if #[cfg(target_arch="x86_64")] {

#[macro_use] extern crate log;
=======
use intrusive_collections::Bound;


mod static_array_rb_tree;
// mod static_array_linked_list;


use core::{borrow::Borrow, cmp::Ordering, fmt, ops::{Deref, DerefMut}};
use kernel_config::memory::*;
use memory_structs::{VirtualAddress, Page, PageRange};
use spin::{Mutex, Once};
use static_array_rb_tree::*;


/// Certain regions are pre-designated for special usage, specifically the kernel's initial identity mapping.
/// They will be allocated from if an address within them is specifically requested;
/// otherwise, they will only be allocated from as a "last resort" if all other non-designated address ranges are exhausted.
///
/// Any virtual addresses **less than or equal** to this address are considered "designated".
/// This lower part of the address range that's designated covers from 0x0 to this address.
static DESIGNATED_PAGES_LOW_END: Once<Page> = Once::new();

/// Defines the upper part of the address space that's designated, similar to `DESIGNATED_PAGES_LOW_END`. 
/// Any virtual addresses **greater than or equal to** this address is considered "designated".
/// This higher part of the address range covers from the beginning of the heap area to the end of the address space.
///
/// TODO: once the heap is fully dynamic and not dependent on constant addresses, we can move this up to KERNEL_TEXT_START (511th entry of P4).
static DESIGNATED_PAGES_HIGH_START: Page = Page::containing_address(VirtualAddress::new_canonical(KERNEL_HEAP_START));

const MIN_PAGE: Page = Page::containing_address(VirtualAddress::zero());
const MAX_PAGE: Page = Page::containing_address(VirtualAddress::new_canonical(MAX_VIRTUAL_ADDRESS));

/// The single, system-wide list of free chunks of virtual memory pages.
static FREE_PAGE_LIST: Mutex<StaticArrayRBTree<Chunk>> = Mutex::new(StaticArrayRBTree::empty());


/// Initialize the page allocator.
///
/// # Arguments
/// * `end_vaddr_of_low_designated_region`: the `VirtualAddress` that marks the end of the 
///   lower designated region, which should be the ending address of the initial kernel image
///   (a lower-half identity address).
/// 
/// The page allocator will only allocate addresses lower than `end_vaddr_of_low_designated_region`
/// if specifically requested.
/// General allocation requests for any virtual address will not use any address lower than that,
/// unless the rest of the entire virtual address space is already in use.
///
pub fn init(end_vaddr_of_low_designated_region: VirtualAddress) -> Result<(), &'static str> {
	assert!(end_vaddr_of_low_designated_region < DESIGNATED_PAGES_HIGH_START.start_address());
	let designated_low_end = DESIGNATED_PAGES_LOW_END.call_once(|| Page::containing_address(end_vaddr_of_low_designated_region));
	let designated_low_end = *designated_low_end;

	let initial_free_chunks = [
		// The first region contains all pages *below* the beginning of the 510th entry of P4. 
		// We split it up into three chunks just for ease, since it overlaps the designated regions.
		Some(Chunk { 
			pages: PageRange::new(
				Page::containing_address(VirtualAddress::zero()),
				designated_low_end,
			)
		}),
		Some(Chunk { 
			pages: PageRange::new(
				designated_low_end + 1,
				DESIGNATED_PAGES_HIGH_START - 1,
			)
		}),
		Some(Chunk { 
			pages: PageRange::new(
				DESIGNATED_PAGES_HIGH_START,
				// This is the page right below the beginning of the 510th entry of the top-level P4 page table.
				Page::containing_address(VirtualAddress::new_canonical(KERNEL_TEXT_START - ADDRESSABILITY_PER_P4_ENTRY - 1)),
			)
		}),

		// The second region contains all pages *above* the end of the 510th entry of P4, i.e., starting at the 511th (last) entry of P4.
		// This is fully covered by the second (higher) designated region.
		Some(Chunk { 
			pages: PageRange::new(
				Page::containing_address(VirtualAddress::new_canonical(KERNEL_TEXT_START)),
				Page::containing_address(VirtualAddress::new_canonical(MAX_VIRTUAL_ADDRESS)),
			)
		}),
		None, None, None, None,
		None, None, None, None, None, None, None, None,
		None, None, None, None, None, None, None, None,
		None, None, None, None, None, None, None, None,
	];

	*FREE_PAGE_LIST.lock() = StaticArrayRBTree::new(initial_free_chunks);
	Ok(())
}


/// A range of contiguous pages.
///
/// # Ordering and Equality
///
/// `Chunk` implements the `Ord` trait, and its total ordering is ONLY based on
/// its **starting** `Page`. This is useful so we can store `Chunk`s in a sorted collection.
///
/// Similarly, `Chunk` implements equality traits, `Eq` and `PartialEq`,
/// both of which are also based ONLY on the **starting** `Page` of the `Chunk`.
/// Thus, comparing two `Chunk`s with the `==` or `!=` operators may not work as expected.
/// since it ignores their actual range of pages.
#[derive(Debug, Clone, Eq)]
struct Chunk {
	/// The Pages covered by this chunk, an inclusive range. 
	pages: PageRange,
}
impl Chunk {
	fn as_allocated_pages(&self) -> AllocatedPages {
		AllocatedPages {
			pages: self.pages.clone(),
		}
	}

	/// Returns a new `Chunk` with an empty range of pages. 
	fn empty() -> Chunk {
		Chunk {
			pages: PageRange::empty(),
		}
	}
}
impl Deref for Chunk {
    type Target = PageRange;
    fn deref(&self) -> &PageRange {
        &self.pages
    }
}
impl Ord for Chunk {
    fn cmp(&self, other: &Self) -> Ordering {
        self.pages.start().cmp(other.pages.start())
    }
}
impl PartialOrd for Chunk {
    fn partial_cmp(&self, other: &Self) -> Option<Ordering> {
        Some(self.cmp(other))
    }
}
impl PartialEq for Chunk {
    fn eq(&self, other: &Self) -> bool {
        self.pages.start() == other.pages.start()
    }
}
impl Borrow<Page> for &'_ Chunk {
	fn borrow(&self) -> &Page {
		self.pages.start()
	}
}


/// Represents a range of allocated `VirtualAddress`es, specified in `Page`s. 
/// 
/// These pages are not initially mapped to any physical memory frames, you must do that separately
/// in order to actually use their memory; see the `MappedPages` type for more. 
/// 
/// This object represents ownership of the allocated virtual pages;
/// if this object falls out of scope, its allocated pages will be auto-deallocated upon drop. 
pub struct AllocatedPages {
	pages: PageRange,
}

// AllocatedPages must not be Cloneable, and it must not expose its inner pages as mutable.
assert_not_impl_any!(AllocatedPages: DerefMut, Clone);

impl Deref for AllocatedPages {
    type Target = PageRange;
    fn deref(&self) -> &PageRange {
        &self.pages
    }
}
impl fmt::Debug for AllocatedPages {
    fn fmt(&self, f: &mut fmt::Formatter) -> fmt::Result {
		write!(f, "AllocatedPages({:?})", self.pages)
	}
}

impl AllocatedPages {
	/// Returns an empty AllocatedPages object that performs no page allocation. 
    /// Can be used as a placeholder, but will not permit any real usage. 
    pub const fn empty() -> AllocatedPages {
        AllocatedPages {
			pages: PageRange::empty()
		}
	}

	/// Merges the given `AllocatedPages` object `ap` into this `AllocatedPages` object (`self`).
	/// This is just for convenience and usability purposes, it performs no allocation or remapping.
    ///
	/// The `ap` must be virtually contiguous and come immediately after `self`,
	/// that is, `self.end` must equal `ap.start`. 
	/// If this condition is met, `self` is modified and `Ok(())` is returned,
	/// otherwise `Err(ap)` is returned.
	pub fn merge(&mut self, ap: AllocatedPages) -> Result<(), AllocatedPages> {
		// make sure the pages are contiguous
		if *ap.start() != (*self.end() + 1) {
			return Err(ap);
		}
		self.pages = PageRange::new(*self.start(), *ap.end());
		// ensure the now-merged AllocatedPages doesn't run its drop handler and free its pages.
		core::mem::forget(ap); 
		Ok(())
	}

	/// Splits this `AllocatedPages` into two separate `AllocatedPages` objects:
	/// * `[beginning : at_page - 1]`
	/// * `[at_page : end]`
	/// 
	/// Depending on the size of this `AllocatedPages`, either one of the 
	/// returned `AllocatedPages` objects may be empty. 
	/// 
	/// Returns an `Err` containing this `AllocatedPages` if `at_page` is not within its bounds.
	pub fn split(self, at_page: Page) -> Result<(AllocatedPages, AllocatedPages), AllocatedPages> {
		let end_of_first = at_page - 1;
		if at_page > *self.pages.start() && end_of_first <= *self.pages.end() {
			let first  = PageRange::new(*self.pages.start(), end_of_first);
			let second = PageRange::new(at_page, *self.pages.end());
			// ensure the original AllocatedPages doesn't run its drop handler and free its pages.
			core::mem::forget(self); 
			Ok((
				AllocatedPages { pages: first }, 
				AllocatedPages { pages: second },
			))
		} else {
			Err(self)
		}
	}
}

impl Drop for AllocatedPages {
    fn drop(&mut self) {
		if self.size_in_pages() == 0 { return; }
		// trace!("page_allocator: deallocating {:?}", self);

		// Simply add the newly-deallocated chunk to the free pages list.
		let mut locked_list = FREE_PAGE_LIST.lock();
		let res = locked_list.insert(Chunk {
			pages: self.pages.clone(),
		});
		match res {
			Ok(_inserted_free_chunk) => return,
			Err(c) => error!("BUG: couldn't insert deallocated chunk {:?} into free page list", c),
		}
		
		// Here, we could optionally use above `_inserted_free_chunk` to merge the adjacent (contiguous) chunks
		// before or after the newly-inserted free chunk. 
		// However, there's no *need* to do so until we actually run out of address space or until 
		// a requested address is in a chunk that needs to be merged.
		// Thus, for performance, we save that for those future situations.
    }
}



/// A series of pending actions related to page allocator bookkeeping,
/// which may result in heap allocation. 
/// 
/// The actions are triggered upon dropping this struct. 
/// This struct can be returned from the `allocate_pages()` family of functions 
/// in order to allow the caller to precisely control when those actions 
/// that may result in heap allocation should occur. 
/// Such actions include adding chunks to lists of free pages or pages in use. 
/// 
/// The vast majority of use cases don't  care about such precise control, 
/// so you can simply drop this struct at any time or ignore it
/// with a `let _ = ...` binding to instantly drop it. 
pub struct DeferredAllocAction<'list> {
	/// A reference to the list into which we will insert the free `Chunk`s.
	free_list: &'list Mutex<StaticArrayRBTree<Chunk>>,
	/// A free chunk that needs to be added back to the free list.
	free1: Chunk,
	/// Another free chunk that needs to be added back to the free list.
	free2: Chunk,
}
impl<'list> DeferredAllocAction<'list> {
	fn new<F1, F2>(free1: F1, free2: F2) -> DeferredAllocAction<'list> 
		where F1: Into<Option<Chunk>>,
			  F2: Into<Option<Chunk>>,
	{
		let free_list = &FREE_PAGE_LIST;
		let free1 = free1.into().unwrap_or(Chunk::empty());
		let free2 = free2.into().unwrap_or(Chunk::empty());
		DeferredAllocAction { free_list, free1, free2 }
	}
}
impl<'list> Drop for DeferredAllocAction<'list> {
	fn drop(&mut self) {
		// Insert all of the chunks, both allocated and free ones, into the list. 
		if self.free1.size_in_pages() > 0 {
			self.free_list.lock().insert(self.free1.clone()).unwrap();
		}
		if self.free2.size_in_pages() > 0 {
			self.free_list.lock().insert(self.free2.clone()).unwrap();
		}
	}
}


/// Possible allocation errors.
enum AllocationError {
	/// The requested address was not free: it was already allocated, or is outside the range of this allocator.
	AddressNotFree(Page, usize),
	/// The address space was full, or there was not a large-enough chunk 
	/// or enough remaining chunks that could satisfy the requested allocation size.
	OutOfAddressSpace(usize),
	/// The allocator has not yet been initialized.
	NotInitialized,
}
impl From<AllocationError> for &'static str {
	fn from(alloc_err: AllocationError) -> &'static str {
		match alloc_err {
			AllocationError::AddressNotFree(..) => "address was in use or outside of this allocator's range",
			AllocationError::OutOfAddressSpace(..) => "out of address space",
			AllocationError::NotInitialized => "the allocator has not yet been initialized",
		}
	}
}


/// Searches the given `list` for the chunk that contains the range of pages from
/// `requested_page` to `requested_page + num_pages`.
fn find_specific_chunk(
	list: &mut StaticArrayRBTree<Chunk>,
	requested_page: Page,
	num_pages: usize
) -> Result<(AllocatedPages, DeferredAllocAction<'static>), AllocationError> {

	// The end page is an inclusive bound, hence the -1. Parentheses are needed to avoid overflow.
	let requested_end_page = requested_page + (num_pages - 1); 

	match &mut list.0 {
		Inner::Array(ref mut arr) => {
			for elem in arr.iter_mut() {
				if let Some(chunk) = elem {
					if requested_page >= *chunk.pages.start() && requested_end_page <= *chunk.pages.end() {
						// Here: `chunk` was big enough and did contain the requested address.
						return adjust_chosen_chunk(requested_page, num_pages, &chunk.clone(), ValueRefMut::Array(elem));
					}
				}
			}
		}
		Inner::RBTree(ref mut tree) => {
			let cursor_mut = tree.upper_bound_mut(Bound::Included(&requested_page));
			if let Some(chunk) = cursor_mut.get().map(|w| w.deref()) {
				if requested_page >= *chunk.pages.start() {
					if requested_end_page <= *chunk.pages.end() {
						return adjust_chosen_chunk(requested_page, num_pages, &chunk.clone(), ValueRefMut::RBTree(cursor_mut));
					} else {
						todo!("Page allocator: found chunk containing requested address, but it was too small. \
							Merging multiple chunks during an allocation is currently unsupported, please contact the Theseus developers. \
							Requested address: {:?}, num_pages: {}, chunk: {:?}",
							requested_page, num_pages, chunk,
						);
					}
				}
			}
		}
	}

	Err(AllocationError::AddressNotFree(requested_page, num_pages))
}


/// Searches the given `list` for any chunk large enough to hold at least `num_pages`.
///
/// It first attempts to find a suitable chunk **not** in the designated regions,
/// and only allocates from the designated regions as a backup option.
fn find_any_chunk<'list>(
	list: &'list mut StaticArrayRBTree<Chunk>,
	num_pages: usize
) -> Result<(AllocatedPages, DeferredAllocAction<'static>), AllocationError> {
	let designated_low_end = DESIGNATED_PAGES_LOW_END.get().ok_or(AllocationError::NotInitialized)?;

	// During the first pass, we ignore designated regions.
	match list.0 {
		Inner::Array(ref mut arr) => {
			for elem in arr.iter_mut() {
				if let Some(chunk) = elem {
					// Skip chunks that are too-small or in the designated regions.
					if  chunk.size_in_pages() < num_pages || 
						chunk.pages.start() <= &designated_low_end || 
						chunk.pages.end() >= &DESIGNATED_PAGES_HIGH_START
					{
						continue;
					} 
					else {
						return adjust_chosen_chunk(*chunk.start(), num_pages, &chunk.clone(), ValueRefMut::Array(elem));
					}
				}
			}
		}
		Inner::RBTree(ref mut tree) => {
			// NOTE: if RBTree had a `range_mut()` method, we could simply do the following:
			// ```
			// let eligible_chunks = tree.range(
			// 	Bound::Excluded(&DESIGNATED_PAGES_LOW_END),
			// 	Bound::Excluded(&DESIGNATED_PAGES_HIGH_START)
			// );
			// for c in eligible_chunks { ... }
			// ```
			//
			// However, RBTree doesn't have a `range_mut()` method, so we use cursors for manual iteration.
			//
			// Because we allocate new pages by peeling them off from the beginning part of a chunk, 
			// it's MUCH faster to start the search for free pages from higher addresses moving down. 
			// This results in an O(1) allocation time in the general case, until all address ranges are already in use.
			let mut cursor = tree.upper_bound_mut(Bound::Excluded(&DESIGNATED_PAGES_HIGH_START));
			while let Some(chunk) = cursor.get().map(|w| w.deref()) {
				if chunk.pages.start() <= &designated_low_end {
					break; // move on to searching through the designated regions
				}
				if num_pages < chunk.size_in_pages() {
					return adjust_chosen_chunk(*chunk.start(), num_pages, &chunk.clone(), ValueRefMut::RBTree(cursor));
				}
				warn!("Page allocator: unlikely scenario: had to search multiple chunks while trying to allocate {} pages at any address.", num_pages);
				cursor.move_prev();
			}
		}
	}

	// If we can't find any suitable chunks in the non-designated regions, then look in both designated regions.
	warn!("PageAllocator: unlikely scenario: non-designated chunks are all allocated, \
		  falling back to allocating {} pages from designated regions!", num_pages);
	match list.0 {
		Inner::Array(ref mut arr) => {
			for elem in arr.iter_mut() {
				if let Some(chunk) = elem {
					if num_pages <= chunk.size_in_pages() {
						return adjust_chosen_chunk(*chunk.start(), num_pages, &chunk.clone(), ValueRefMut::Array(elem));
					}
				}
			}
		}
		Inner::RBTree(ref mut tree) => {
			// NOTE: if RBTree had a `range_mut()` method, we could simply do the following:
			// ```
			// let eligible_chunks = tree.range(
			// 	Bound::<&Page>::Unbounded,
			// 	Bound::Included(&DESIGNATED_PAGES_LOW_END)
			// ).chain(tree.range(
			// 	Bound::Included(&DESIGNATED_PAGES_HIGH_START),
			// 	Bound::<&Page>::Unbounded
			// ));
			// for c in eligible_chunks { ... }
			// ```
			//
			// However, RBTree doesn't have a `range_mut()` method, so we use two sets of cursors for manual iteration.
			// The first cursor iterates over the lower designated region, from higher addresses to lower, down to zero.
			let mut cursor = tree.upper_bound_mut(Bound::Included(designated_low_end));
			while let Some(chunk) = cursor.get().map(|w| w.deref()) {
				if num_pages < chunk.size_in_pages() {
					return adjust_chosen_chunk(*chunk.start(), num_pages, &chunk.clone(), ValueRefMut::RBTree(cursor));
				}
				cursor.move_prev();
			}

			// The second cursor iterates over the higher designated region, from the highest (max) address down to the designated region boundary.
			let mut cursor = tree.upper_bound_mut::<Chunk>(Bound::Unbounded);
			while let Some(chunk) = cursor.get().map(|w| w.deref()) {
				if chunk.pages.start() < &DESIGNATED_PAGES_HIGH_START {
					// we already iterated over non-designated pages in the first match statement above, so we're out of memory. 
					break; 
				}
				if num_pages < chunk.size_in_pages() {
					return adjust_chosen_chunk(*chunk.start(), num_pages, &chunk.clone(), ValueRefMut::RBTree(cursor));
				}
				cursor.move_prev();
			}
		}
	}

	Err(AllocationError::OutOfAddressSpace(num_pages))
}


/// The final part of the main allocation routine. 
///
/// The given chunk is the one we've chosen to allocate from. 
/// This function breaks up that chunk into multiple ones and returns an `AllocatedPages` 
/// from (part of) that chunk, ranging from `start_page` to `start_page + num_pages`.
fn adjust_chosen_chunk(
	start_page: Page,
	num_pages: usize,
	chosen_chunk: &Chunk,
	mut chosen_chunk_ref: ValueRefMut<Chunk>,
) -> Result<(AllocatedPages, DeferredAllocAction<'static>), AllocationError> {

	// The new allocated chunk might start in the middle of an existing chunk,
	// so we need to break up that existing chunk into 3 possible chunks: before, newly-allocated, and after.
	//
	// Because Pages and VirtualAddresses use saturating add and subtract, we need to double-check that we're not creating
	// an overlapping duplicate Chunk at either the very minimum or the very maximum of the address space.
	let new_allocation = Chunk {
		// The end page is an inclusive bound, hence the -1. Parentheses are needed to avoid overflow.
		pages: PageRange::new(start_page, start_page + (num_pages - 1)),
	};
	let before = if start_page == MIN_PAGE {
		None
	} else {
		Some(Chunk {
			pages: PageRange::new(*chosen_chunk.pages.start(), *new_allocation.start() - 1),
		})
	};
	let after = if new_allocation.end() == &MAX_PAGE { 
		None
	} else {
		Some(Chunk {
			pages: PageRange::new(*new_allocation.end() + 1, *chosen_chunk.pages.end()),
		})
	};

	// some sanity checks -- these can be removed or disabled for better performance
	if let Some(ref b) = before {
		assert!(!new_allocation.contains(b.end()));
		assert!(!b.contains(new_allocation.start()));
	}
	if let Some(ref a) = after {
		assert!(!new_allocation.contains(a.start()));
		assert!(!a.contains(new_allocation.end()));
	}

	// Remove the chosen chunk from the free page list.
	let _removed_chunk = chosen_chunk_ref.remove();
	assert_eq!(Some(chosen_chunk), _removed_chunk.as_ref()); // sanity check

	// TODO: Re-use the allocated wrapper if possible, rather than allocate a new one entirely.
	// if let RemovedValue::RBTree(Some(wrapper_adapter)) = _removed_chunk { ... }

	Ok((
		new_allocation.as_allocated_pages(),
		DeferredAllocAction::new(before, after),
	))
}


/// The core page allocation routine that allocates the given number of virtual pages,
/// optionally at the requested starting `VirtualAddress`.
/// 
/// This simply reserves a range of virtual addresses, it does not allocate 
/// actual physical memory frames nor do any memory mapping. 
/// Thus, the returned `AllocatedPages` aren't directly usable until they are mapped to physical frames. 
/// 
/// Allocation is based on a red-black tree and is thus `O(log(n))`.
/// Fragmentation isn't cleaned up until we're out of address space, but that's not really a big deal.
/// 
/// # Arguments
/// * `requested_vaddr`: if `Some`, the returned `AllocatedPages` will start at the `Page`
///   containing this `VirtualAddress`. 
///   If `None`, the first available `Page` range will be used, starting at any random virtual address.
/// * `num_pages`: the number of `Page`s to be allocated. 
/// 
/// # Return
/// If successful, returns a tuple of two items:
/// * the pages that were allocated, and
/// * an opaque struct representing details of bookkeeping-related actions that may cause heap allocation. 
///   Those actions are deferred until this returned `DeferredAllocAction` struct object is dropped, 
///   allowing the caller (such as the heap implementation itself) to control when heap allocation may occur.
pub fn allocate_pages_deferred(
	requested_vaddr: Option<VirtualAddress>,
	num_pages: usize,
) -> Result<(AllocatedPages, DeferredAllocAction<'static>), &'static str> {
	if num_pages == 0 {
		warn!("PageAllocator: requested an allocation of 0 pages... stupid!");
		return Err("cannot allocate zero pages");
	}

	let mut locked_list = FREE_PAGE_LIST.lock();

	// The main logic of the allocator is to find an appropriate chunk that can satisfy the allocation request.
	// An appropriate chunk satisfies the following conditions:
	// - Can fit the requested size (starting at the requested address) within the chunk.
	// - The chunk can only be within in a designated region if a specific address was requested, 
	//   or all other non-designated chunks are already in use.
	if let Some(vaddr) = requested_vaddr {
		find_specific_chunk(&mut locked_list, Page::containing_address(vaddr), num_pages)
	} else {
		find_any_chunk(&mut locked_list, num_pages)
	}.map_err(From::from) // convert from AllocationError to &str
}


/// Similar to [`allocated_pages_deferred()`](fn.allocate_pages_deferred.html),
/// but accepts a size value for the allocated pages in number of bytes instead of number of pages. 
/// 
/// This function still allocates whole pages by rounding up the number of bytes. 
pub fn allocate_pages_by_bytes_deferred(
	requested_vaddr: Option<VirtualAddress>,
	num_bytes: usize,
) -> Result<(AllocatedPages, DeferredAllocAction<'static>), &'static str> {
	let actual_num_bytes = if let Some(vaddr) = requested_vaddr {
		num_bytes + (vaddr.value() % PAGE_SIZE)
	} else {
		num_bytes
	};
	let num_pages = (actual_num_bytes + PAGE_SIZE - 1) / PAGE_SIZE; // round up
	allocate_pages_deferred(requested_vaddr, num_pages)
}


/// Allocates the given number of pages with no constraints on the starting virtual address.
/// 
/// See [`allocate_pages_deferred()`](fn.allocate_pages_deferred.html) for more details. 
pub fn allocate_pages(num_pages: usize) -> Option<AllocatedPages> {
	allocate_pages_deferred(None, num_pages)
		.map(|(ap, _action)| ap)
		.ok()
}


/// Allocates pages with no constraints on the starting virtual address, 
/// with a size given by the number of bytes. 
/// 
/// This function still allocates whole pages by rounding up the number of bytes. 
/// See [`allocate_pages_deferred()`](fn.allocate_pages_deferred.html) for more details. 
pub fn allocate_pages_by_bytes(num_bytes: usize) -> Option<AllocatedPages> {
	allocate_pages_by_bytes_deferred(None, num_bytes)
		.map(|(ap, _action)| ap)
		.ok()
}
>>>>>>> 204397b3

mod x86_64;
pub use x86_64::*;

}

else if #[cfg(target_arch="arm")] {

#[macro_use] extern crate lazy_static;

mod armv7em;
pub use armv7em::*;

<<<<<<< HEAD
}
=======
/// Converts the page allocator from using static memory (a primitive array) to dynamically-allocated memory.
/// 
/// Call this function once heap allocation is available. 
/// Calling this multiple times is unnecessary but harmless, as it will do nothing after the first invocation.
#[doc(hidden)] 
pub fn convert_to_heap_allocated() {
	FREE_PAGE_LIST.lock().convert_to_heap_allocated();
}

/// A debugging function used to dump the full internal state of the page allocator. 
#[doc(hidden)] 
pub fn dump_page_allocator_state() {
	debug!("--------------- FREE PAGES LIST ---------------");
	for c in FREE_PAGE_LIST.lock().iter() {
		debug!("{:X?}", c);
	}
	debug!("---------------------------------------------------");
>>>>>>> 204397b3
}<|MERGE_RESOLUTION|>--- conflicted
+++ resolved
@@ -25,635 +25,11 @@
 extern crate spin;
 #[macro_use] extern crate static_assertions;
 extern crate intrusive_collections;
-<<<<<<< HEAD
 
 cfg_if!{
 if #[cfg(target_arch="x86_64")] {
 
 #[macro_use] extern crate log;
-=======
-use intrusive_collections::Bound;
-
-
-mod static_array_rb_tree;
-// mod static_array_linked_list;
-
-
-use core::{borrow::Borrow, cmp::Ordering, fmt, ops::{Deref, DerefMut}};
-use kernel_config::memory::*;
-use memory_structs::{VirtualAddress, Page, PageRange};
-use spin::{Mutex, Once};
-use static_array_rb_tree::*;
-
-
-/// Certain regions are pre-designated for special usage, specifically the kernel's initial identity mapping.
-/// They will be allocated from if an address within them is specifically requested;
-/// otherwise, they will only be allocated from as a "last resort" if all other non-designated address ranges are exhausted.
-///
-/// Any virtual addresses **less than or equal** to this address are considered "designated".
-/// This lower part of the address range that's designated covers from 0x0 to this address.
-static DESIGNATED_PAGES_LOW_END: Once<Page> = Once::new();
-
-/// Defines the upper part of the address space that's designated, similar to `DESIGNATED_PAGES_LOW_END`. 
-/// Any virtual addresses **greater than or equal to** this address is considered "designated".
-/// This higher part of the address range covers from the beginning of the heap area to the end of the address space.
-///
-/// TODO: once the heap is fully dynamic and not dependent on constant addresses, we can move this up to KERNEL_TEXT_START (511th entry of P4).
-static DESIGNATED_PAGES_HIGH_START: Page = Page::containing_address(VirtualAddress::new_canonical(KERNEL_HEAP_START));
-
-const MIN_PAGE: Page = Page::containing_address(VirtualAddress::zero());
-const MAX_PAGE: Page = Page::containing_address(VirtualAddress::new_canonical(MAX_VIRTUAL_ADDRESS));
-
-/// The single, system-wide list of free chunks of virtual memory pages.
-static FREE_PAGE_LIST: Mutex<StaticArrayRBTree<Chunk>> = Mutex::new(StaticArrayRBTree::empty());
-
-
-/// Initialize the page allocator.
-///
-/// # Arguments
-/// * `end_vaddr_of_low_designated_region`: the `VirtualAddress` that marks the end of the 
-///   lower designated region, which should be the ending address of the initial kernel image
-///   (a lower-half identity address).
-/// 
-/// The page allocator will only allocate addresses lower than `end_vaddr_of_low_designated_region`
-/// if specifically requested.
-/// General allocation requests for any virtual address will not use any address lower than that,
-/// unless the rest of the entire virtual address space is already in use.
-///
-pub fn init(end_vaddr_of_low_designated_region: VirtualAddress) -> Result<(), &'static str> {
-	assert!(end_vaddr_of_low_designated_region < DESIGNATED_PAGES_HIGH_START.start_address());
-	let designated_low_end = DESIGNATED_PAGES_LOW_END.call_once(|| Page::containing_address(end_vaddr_of_low_designated_region));
-	let designated_low_end = *designated_low_end;
-
-	let initial_free_chunks = [
-		// The first region contains all pages *below* the beginning of the 510th entry of P4. 
-		// We split it up into three chunks just for ease, since it overlaps the designated regions.
-		Some(Chunk { 
-			pages: PageRange::new(
-				Page::containing_address(VirtualAddress::zero()),
-				designated_low_end,
-			)
-		}),
-		Some(Chunk { 
-			pages: PageRange::new(
-				designated_low_end + 1,
-				DESIGNATED_PAGES_HIGH_START - 1,
-			)
-		}),
-		Some(Chunk { 
-			pages: PageRange::new(
-				DESIGNATED_PAGES_HIGH_START,
-				// This is the page right below the beginning of the 510th entry of the top-level P4 page table.
-				Page::containing_address(VirtualAddress::new_canonical(KERNEL_TEXT_START - ADDRESSABILITY_PER_P4_ENTRY - 1)),
-			)
-		}),
-
-		// The second region contains all pages *above* the end of the 510th entry of P4, i.e., starting at the 511th (last) entry of P4.
-		// This is fully covered by the second (higher) designated region.
-		Some(Chunk { 
-			pages: PageRange::new(
-				Page::containing_address(VirtualAddress::new_canonical(KERNEL_TEXT_START)),
-				Page::containing_address(VirtualAddress::new_canonical(MAX_VIRTUAL_ADDRESS)),
-			)
-		}),
-		None, None, None, None,
-		None, None, None, None, None, None, None, None,
-		None, None, None, None, None, None, None, None,
-		None, None, None, None, None, None, None, None,
-	];
-
-	*FREE_PAGE_LIST.lock() = StaticArrayRBTree::new(initial_free_chunks);
-	Ok(())
-}
-
-
-/// A range of contiguous pages.
-///
-/// # Ordering and Equality
-///
-/// `Chunk` implements the `Ord` trait, and its total ordering is ONLY based on
-/// its **starting** `Page`. This is useful so we can store `Chunk`s in a sorted collection.
-///
-/// Similarly, `Chunk` implements equality traits, `Eq` and `PartialEq`,
-/// both of which are also based ONLY on the **starting** `Page` of the `Chunk`.
-/// Thus, comparing two `Chunk`s with the `==` or `!=` operators may not work as expected.
-/// since it ignores their actual range of pages.
-#[derive(Debug, Clone, Eq)]
-struct Chunk {
-	/// The Pages covered by this chunk, an inclusive range. 
-	pages: PageRange,
-}
-impl Chunk {
-	fn as_allocated_pages(&self) -> AllocatedPages {
-		AllocatedPages {
-			pages: self.pages.clone(),
-		}
-	}
-
-	/// Returns a new `Chunk` with an empty range of pages. 
-	fn empty() -> Chunk {
-		Chunk {
-			pages: PageRange::empty(),
-		}
-	}
-}
-impl Deref for Chunk {
-    type Target = PageRange;
-    fn deref(&self) -> &PageRange {
-        &self.pages
-    }
-}
-impl Ord for Chunk {
-    fn cmp(&self, other: &Self) -> Ordering {
-        self.pages.start().cmp(other.pages.start())
-    }
-}
-impl PartialOrd for Chunk {
-    fn partial_cmp(&self, other: &Self) -> Option<Ordering> {
-        Some(self.cmp(other))
-    }
-}
-impl PartialEq for Chunk {
-    fn eq(&self, other: &Self) -> bool {
-        self.pages.start() == other.pages.start()
-    }
-}
-impl Borrow<Page> for &'_ Chunk {
-	fn borrow(&self) -> &Page {
-		self.pages.start()
-	}
-}
-
-
-/// Represents a range of allocated `VirtualAddress`es, specified in `Page`s. 
-/// 
-/// These pages are not initially mapped to any physical memory frames, you must do that separately
-/// in order to actually use their memory; see the `MappedPages` type for more. 
-/// 
-/// This object represents ownership of the allocated virtual pages;
-/// if this object falls out of scope, its allocated pages will be auto-deallocated upon drop. 
-pub struct AllocatedPages {
-	pages: PageRange,
-}
-
-// AllocatedPages must not be Cloneable, and it must not expose its inner pages as mutable.
-assert_not_impl_any!(AllocatedPages: DerefMut, Clone);
-
-impl Deref for AllocatedPages {
-    type Target = PageRange;
-    fn deref(&self) -> &PageRange {
-        &self.pages
-    }
-}
-impl fmt::Debug for AllocatedPages {
-    fn fmt(&self, f: &mut fmt::Formatter) -> fmt::Result {
-		write!(f, "AllocatedPages({:?})", self.pages)
-	}
-}
-
-impl AllocatedPages {
-	/// Returns an empty AllocatedPages object that performs no page allocation. 
-    /// Can be used as a placeholder, but will not permit any real usage. 
-    pub const fn empty() -> AllocatedPages {
-        AllocatedPages {
-			pages: PageRange::empty()
-		}
-	}
-
-	/// Merges the given `AllocatedPages` object `ap` into this `AllocatedPages` object (`self`).
-	/// This is just for convenience and usability purposes, it performs no allocation or remapping.
-    ///
-	/// The `ap` must be virtually contiguous and come immediately after `self`,
-	/// that is, `self.end` must equal `ap.start`. 
-	/// If this condition is met, `self` is modified and `Ok(())` is returned,
-	/// otherwise `Err(ap)` is returned.
-	pub fn merge(&mut self, ap: AllocatedPages) -> Result<(), AllocatedPages> {
-		// make sure the pages are contiguous
-		if *ap.start() != (*self.end() + 1) {
-			return Err(ap);
-		}
-		self.pages = PageRange::new(*self.start(), *ap.end());
-		// ensure the now-merged AllocatedPages doesn't run its drop handler and free its pages.
-		core::mem::forget(ap); 
-		Ok(())
-	}
-
-	/// Splits this `AllocatedPages` into two separate `AllocatedPages` objects:
-	/// * `[beginning : at_page - 1]`
-	/// * `[at_page : end]`
-	/// 
-	/// Depending on the size of this `AllocatedPages`, either one of the 
-	/// returned `AllocatedPages` objects may be empty. 
-	/// 
-	/// Returns an `Err` containing this `AllocatedPages` if `at_page` is not within its bounds.
-	pub fn split(self, at_page: Page) -> Result<(AllocatedPages, AllocatedPages), AllocatedPages> {
-		let end_of_first = at_page - 1;
-		if at_page > *self.pages.start() && end_of_first <= *self.pages.end() {
-			let first  = PageRange::new(*self.pages.start(), end_of_first);
-			let second = PageRange::new(at_page, *self.pages.end());
-			// ensure the original AllocatedPages doesn't run its drop handler and free its pages.
-			core::mem::forget(self); 
-			Ok((
-				AllocatedPages { pages: first }, 
-				AllocatedPages { pages: second },
-			))
-		} else {
-			Err(self)
-		}
-	}
-}
-
-impl Drop for AllocatedPages {
-    fn drop(&mut self) {
-		if self.size_in_pages() == 0 { return; }
-		// trace!("page_allocator: deallocating {:?}", self);
-
-		// Simply add the newly-deallocated chunk to the free pages list.
-		let mut locked_list = FREE_PAGE_LIST.lock();
-		let res = locked_list.insert(Chunk {
-			pages: self.pages.clone(),
-		});
-		match res {
-			Ok(_inserted_free_chunk) => return,
-			Err(c) => error!("BUG: couldn't insert deallocated chunk {:?} into free page list", c),
-		}
-		
-		// Here, we could optionally use above `_inserted_free_chunk` to merge the adjacent (contiguous) chunks
-		// before or after the newly-inserted free chunk. 
-		// However, there's no *need* to do so until we actually run out of address space or until 
-		// a requested address is in a chunk that needs to be merged.
-		// Thus, for performance, we save that for those future situations.
-    }
-}
-
-
-
-/// A series of pending actions related to page allocator bookkeeping,
-/// which may result in heap allocation. 
-/// 
-/// The actions are triggered upon dropping this struct. 
-/// This struct can be returned from the `allocate_pages()` family of functions 
-/// in order to allow the caller to precisely control when those actions 
-/// that may result in heap allocation should occur. 
-/// Such actions include adding chunks to lists of free pages or pages in use. 
-/// 
-/// The vast majority of use cases don't  care about such precise control, 
-/// so you can simply drop this struct at any time or ignore it
-/// with a `let _ = ...` binding to instantly drop it. 
-pub struct DeferredAllocAction<'list> {
-	/// A reference to the list into which we will insert the free `Chunk`s.
-	free_list: &'list Mutex<StaticArrayRBTree<Chunk>>,
-	/// A free chunk that needs to be added back to the free list.
-	free1: Chunk,
-	/// Another free chunk that needs to be added back to the free list.
-	free2: Chunk,
-}
-impl<'list> DeferredAllocAction<'list> {
-	fn new<F1, F2>(free1: F1, free2: F2) -> DeferredAllocAction<'list> 
-		where F1: Into<Option<Chunk>>,
-			  F2: Into<Option<Chunk>>,
-	{
-		let free_list = &FREE_PAGE_LIST;
-		let free1 = free1.into().unwrap_or(Chunk::empty());
-		let free2 = free2.into().unwrap_or(Chunk::empty());
-		DeferredAllocAction { free_list, free1, free2 }
-	}
-}
-impl<'list> Drop for DeferredAllocAction<'list> {
-	fn drop(&mut self) {
-		// Insert all of the chunks, both allocated and free ones, into the list. 
-		if self.free1.size_in_pages() > 0 {
-			self.free_list.lock().insert(self.free1.clone()).unwrap();
-		}
-		if self.free2.size_in_pages() > 0 {
-			self.free_list.lock().insert(self.free2.clone()).unwrap();
-		}
-	}
-}
-
-
-/// Possible allocation errors.
-enum AllocationError {
-	/// The requested address was not free: it was already allocated, or is outside the range of this allocator.
-	AddressNotFree(Page, usize),
-	/// The address space was full, or there was not a large-enough chunk 
-	/// or enough remaining chunks that could satisfy the requested allocation size.
-	OutOfAddressSpace(usize),
-	/// The allocator has not yet been initialized.
-	NotInitialized,
-}
-impl From<AllocationError> for &'static str {
-	fn from(alloc_err: AllocationError) -> &'static str {
-		match alloc_err {
-			AllocationError::AddressNotFree(..) => "address was in use or outside of this allocator's range",
-			AllocationError::OutOfAddressSpace(..) => "out of address space",
-			AllocationError::NotInitialized => "the allocator has not yet been initialized",
-		}
-	}
-}
-
-
-/// Searches the given `list` for the chunk that contains the range of pages from
-/// `requested_page` to `requested_page + num_pages`.
-fn find_specific_chunk(
-	list: &mut StaticArrayRBTree<Chunk>,
-	requested_page: Page,
-	num_pages: usize
-) -> Result<(AllocatedPages, DeferredAllocAction<'static>), AllocationError> {
-
-	// The end page is an inclusive bound, hence the -1. Parentheses are needed to avoid overflow.
-	let requested_end_page = requested_page + (num_pages - 1); 
-
-	match &mut list.0 {
-		Inner::Array(ref mut arr) => {
-			for elem in arr.iter_mut() {
-				if let Some(chunk) = elem {
-					if requested_page >= *chunk.pages.start() && requested_end_page <= *chunk.pages.end() {
-						// Here: `chunk` was big enough and did contain the requested address.
-						return adjust_chosen_chunk(requested_page, num_pages, &chunk.clone(), ValueRefMut::Array(elem));
-					}
-				}
-			}
-		}
-		Inner::RBTree(ref mut tree) => {
-			let cursor_mut = tree.upper_bound_mut(Bound::Included(&requested_page));
-			if let Some(chunk) = cursor_mut.get().map(|w| w.deref()) {
-				if requested_page >= *chunk.pages.start() {
-					if requested_end_page <= *chunk.pages.end() {
-						return adjust_chosen_chunk(requested_page, num_pages, &chunk.clone(), ValueRefMut::RBTree(cursor_mut));
-					} else {
-						todo!("Page allocator: found chunk containing requested address, but it was too small. \
-							Merging multiple chunks during an allocation is currently unsupported, please contact the Theseus developers. \
-							Requested address: {:?}, num_pages: {}, chunk: {:?}",
-							requested_page, num_pages, chunk,
-						);
-					}
-				}
-			}
-		}
-	}
-
-	Err(AllocationError::AddressNotFree(requested_page, num_pages))
-}
-
-
-/// Searches the given `list` for any chunk large enough to hold at least `num_pages`.
-///
-/// It first attempts to find a suitable chunk **not** in the designated regions,
-/// and only allocates from the designated regions as a backup option.
-fn find_any_chunk<'list>(
-	list: &'list mut StaticArrayRBTree<Chunk>,
-	num_pages: usize
-) -> Result<(AllocatedPages, DeferredAllocAction<'static>), AllocationError> {
-	let designated_low_end = DESIGNATED_PAGES_LOW_END.get().ok_or(AllocationError::NotInitialized)?;
-
-	// During the first pass, we ignore designated regions.
-	match list.0 {
-		Inner::Array(ref mut arr) => {
-			for elem in arr.iter_mut() {
-				if let Some(chunk) = elem {
-					// Skip chunks that are too-small or in the designated regions.
-					if  chunk.size_in_pages() < num_pages || 
-						chunk.pages.start() <= &designated_low_end || 
-						chunk.pages.end() >= &DESIGNATED_PAGES_HIGH_START
-					{
-						continue;
-					} 
-					else {
-						return adjust_chosen_chunk(*chunk.start(), num_pages, &chunk.clone(), ValueRefMut::Array(elem));
-					}
-				}
-			}
-		}
-		Inner::RBTree(ref mut tree) => {
-			// NOTE: if RBTree had a `range_mut()` method, we could simply do the following:
-			// ```
-			// let eligible_chunks = tree.range(
-			// 	Bound::Excluded(&DESIGNATED_PAGES_LOW_END),
-			// 	Bound::Excluded(&DESIGNATED_PAGES_HIGH_START)
-			// );
-			// for c in eligible_chunks { ... }
-			// ```
-			//
-			// However, RBTree doesn't have a `range_mut()` method, so we use cursors for manual iteration.
-			//
-			// Because we allocate new pages by peeling them off from the beginning part of a chunk, 
-			// it's MUCH faster to start the search for free pages from higher addresses moving down. 
-			// This results in an O(1) allocation time in the general case, until all address ranges are already in use.
-			let mut cursor = tree.upper_bound_mut(Bound::Excluded(&DESIGNATED_PAGES_HIGH_START));
-			while let Some(chunk) = cursor.get().map(|w| w.deref()) {
-				if chunk.pages.start() <= &designated_low_end {
-					break; // move on to searching through the designated regions
-				}
-				if num_pages < chunk.size_in_pages() {
-					return adjust_chosen_chunk(*chunk.start(), num_pages, &chunk.clone(), ValueRefMut::RBTree(cursor));
-				}
-				warn!("Page allocator: unlikely scenario: had to search multiple chunks while trying to allocate {} pages at any address.", num_pages);
-				cursor.move_prev();
-			}
-		}
-	}
-
-	// If we can't find any suitable chunks in the non-designated regions, then look in both designated regions.
-	warn!("PageAllocator: unlikely scenario: non-designated chunks are all allocated, \
-		  falling back to allocating {} pages from designated regions!", num_pages);
-	match list.0 {
-		Inner::Array(ref mut arr) => {
-			for elem in arr.iter_mut() {
-				if let Some(chunk) = elem {
-					if num_pages <= chunk.size_in_pages() {
-						return adjust_chosen_chunk(*chunk.start(), num_pages, &chunk.clone(), ValueRefMut::Array(elem));
-					}
-				}
-			}
-		}
-		Inner::RBTree(ref mut tree) => {
-			// NOTE: if RBTree had a `range_mut()` method, we could simply do the following:
-			// ```
-			// let eligible_chunks = tree.range(
-			// 	Bound::<&Page>::Unbounded,
-			// 	Bound::Included(&DESIGNATED_PAGES_LOW_END)
-			// ).chain(tree.range(
-			// 	Bound::Included(&DESIGNATED_PAGES_HIGH_START),
-			// 	Bound::<&Page>::Unbounded
-			// ));
-			// for c in eligible_chunks { ... }
-			// ```
-			//
-			// However, RBTree doesn't have a `range_mut()` method, so we use two sets of cursors for manual iteration.
-			// The first cursor iterates over the lower designated region, from higher addresses to lower, down to zero.
-			let mut cursor = tree.upper_bound_mut(Bound::Included(designated_low_end));
-			while let Some(chunk) = cursor.get().map(|w| w.deref()) {
-				if num_pages < chunk.size_in_pages() {
-					return adjust_chosen_chunk(*chunk.start(), num_pages, &chunk.clone(), ValueRefMut::RBTree(cursor));
-				}
-				cursor.move_prev();
-			}
-
-			// The second cursor iterates over the higher designated region, from the highest (max) address down to the designated region boundary.
-			let mut cursor = tree.upper_bound_mut::<Chunk>(Bound::Unbounded);
-			while let Some(chunk) = cursor.get().map(|w| w.deref()) {
-				if chunk.pages.start() < &DESIGNATED_PAGES_HIGH_START {
-					// we already iterated over non-designated pages in the first match statement above, so we're out of memory. 
-					break; 
-				}
-				if num_pages < chunk.size_in_pages() {
-					return adjust_chosen_chunk(*chunk.start(), num_pages, &chunk.clone(), ValueRefMut::RBTree(cursor));
-				}
-				cursor.move_prev();
-			}
-		}
-	}
-
-	Err(AllocationError::OutOfAddressSpace(num_pages))
-}
-
-
-/// The final part of the main allocation routine. 
-///
-/// The given chunk is the one we've chosen to allocate from. 
-/// This function breaks up that chunk into multiple ones and returns an `AllocatedPages` 
-/// from (part of) that chunk, ranging from `start_page` to `start_page + num_pages`.
-fn adjust_chosen_chunk(
-	start_page: Page,
-	num_pages: usize,
-	chosen_chunk: &Chunk,
-	mut chosen_chunk_ref: ValueRefMut<Chunk>,
-) -> Result<(AllocatedPages, DeferredAllocAction<'static>), AllocationError> {
-
-	// The new allocated chunk might start in the middle of an existing chunk,
-	// so we need to break up that existing chunk into 3 possible chunks: before, newly-allocated, and after.
-	//
-	// Because Pages and VirtualAddresses use saturating add and subtract, we need to double-check that we're not creating
-	// an overlapping duplicate Chunk at either the very minimum or the very maximum of the address space.
-	let new_allocation = Chunk {
-		// The end page is an inclusive bound, hence the -1. Parentheses are needed to avoid overflow.
-		pages: PageRange::new(start_page, start_page + (num_pages - 1)),
-	};
-	let before = if start_page == MIN_PAGE {
-		None
-	} else {
-		Some(Chunk {
-			pages: PageRange::new(*chosen_chunk.pages.start(), *new_allocation.start() - 1),
-		})
-	};
-	let after = if new_allocation.end() == &MAX_PAGE { 
-		None
-	} else {
-		Some(Chunk {
-			pages: PageRange::new(*new_allocation.end() + 1, *chosen_chunk.pages.end()),
-		})
-	};
-
-	// some sanity checks -- these can be removed or disabled for better performance
-	if let Some(ref b) = before {
-		assert!(!new_allocation.contains(b.end()));
-		assert!(!b.contains(new_allocation.start()));
-	}
-	if let Some(ref a) = after {
-		assert!(!new_allocation.contains(a.start()));
-		assert!(!a.contains(new_allocation.end()));
-	}
-
-	// Remove the chosen chunk from the free page list.
-	let _removed_chunk = chosen_chunk_ref.remove();
-	assert_eq!(Some(chosen_chunk), _removed_chunk.as_ref()); // sanity check
-
-	// TODO: Re-use the allocated wrapper if possible, rather than allocate a new one entirely.
-	// if let RemovedValue::RBTree(Some(wrapper_adapter)) = _removed_chunk { ... }
-
-	Ok((
-		new_allocation.as_allocated_pages(),
-		DeferredAllocAction::new(before, after),
-	))
-}
-
-
-/// The core page allocation routine that allocates the given number of virtual pages,
-/// optionally at the requested starting `VirtualAddress`.
-/// 
-/// This simply reserves a range of virtual addresses, it does not allocate 
-/// actual physical memory frames nor do any memory mapping. 
-/// Thus, the returned `AllocatedPages` aren't directly usable until they are mapped to physical frames. 
-/// 
-/// Allocation is based on a red-black tree and is thus `O(log(n))`.
-/// Fragmentation isn't cleaned up until we're out of address space, but that's not really a big deal.
-/// 
-/// # Arguments
-/// * `requested_vaddr`: if `Some`, the returned `AllocatedPages` will start at the `Page`
-///   containing this `VirtualAddress`. 
-///   If `None`, the first available `Page` range will be used, starting at any random virtual address.
-/// * `num_pages`: the number of `Page`s to be allocated. 
-/// 
-/// # Return
-/// If successful, returns a tuple of two items:
-/// * the pages that were allocated, and
-/// * an opaque struct representing details of bookkeeping-related actions that may cause heap allocation. 
-///   Those actions are deferred until this returned `DeferredAllocAction` struct object is dropped, 
-///   allowing the caller (such as the heap implementation itself) to control when heap allocation may occur.
-pub fn allocate_pages_deferred(
-	requested_vaddr: Option<VirtualAddress>,
-	num_pages: usize,
-) -> Result<(AllocatedPages, DeferredAllocAction<'static>), &'static str> {
-	if num_pages == 0 {
-		warn!("PageAllocator: requested an allocation of 0 pages... stupid!");
-		return Err("cannot allocate zero pages");
-	}
-
-	let mut locked_list = FREE_PAGE_LIST.lock();
-
-	// The main logic of the allocator is to find an appropriate chunk that can satisfy the allocation request.
-	// An appropriate chunk satisfies the following conditions:
-	// - Can fit the requested size (starting at the requested address) within the chunk.
-	// - The chunk can only be within in a designated region if a specific address was requested, 
-	//   or all other non-designated chunks are already in use.
-	if let Some(vaddr) = requested_vaddr {
-		find_specific_chunk(&mut locked_list, Page::containing_address(vaddr), num_pages)
-	} else {
-		find_any_chunk(&mut locked_list, num_pages)
-	}.map_err(From::from) // convert from AllocationError to &str
-}
-
-
-/// Similar to [`allocated_pages_deferred()`](fn.allocate_pages_deferred.html),
-/// but accepts a size value for the allocated pages in number of bytes instead of number of pages. 
-/// 
-/// This function still allocates whole pages by rounding up the number of bytes. 
-pub fn allocate_pages_by_bytes_deferred(
-	requested_vaddr: Option<VirtualAddress>,
-	num_bytes: usize,
-) -> Result<(AllocatedPages, DeferredAllocAction<'static>), &'static str> {
-	let actual_num_bytes = if let Some(vaddr) = requested_vaddr {
-		num_bytes + (vaddr.value() % PAGE_SIZE)
-	} else {
-		num_bytes
-	};
-	let num_pages = (actual_num_bytes + PAGE_SIZE - 1) / PAGE_SIZE; // round up
-	allocate_pages_deferred(requested_vaddr, num_pages)
-}
-
-
-/// Allocates the given number of pages with no constraints on the starting virtual address.
-/// 
-/// See [`allocate_pages_deferred()`](fn.allocate_pages_deferred.html) for more details. 
-pub fn allocate_pages(num_pages: usize) -> Option<AllocatedPages> {
-	allocate_pages_deferred(None, num_pages)
-		.map(|(ap, _action)| ap)
-		.ok()
-}
-
-
-/// Allocates pages with no constraints on the starting virtual address, 
-/// with a size given by the number of bytes. 
-/// 
-/// This function still allocates whole pages by rounding up the number of bytes. 
-/// See [`allocate_pages_deferred()`](fn.allocate_pages_deferred.html) for more details. 
-pub fn allocate_pages_by_bytes(num_bytes: usize) -> Option<AllocatedPages> {
-	allocate_pages_by_bytes_deferred(None, num_bytes)
-		.map(|(ap, _action)| ap)
-		.ok()
-}
->>>>>>> 204397b3
 
 mod x86_64;
 pub use x86_64::*;
@@ -667,25 +43,5 @@
 mod armv7em;
 pub use armv7em::*;
 
-<<<<<<< HEAD
 }
-=======
-/// Converts the page allocator from using static memory (a primitive array) to dynamically-allocated memory.
-/// 
-/// Call this function once heap allocation is available. 
-/// Calling this multiple times is unnecessary but harmless, as it will do nothing after the first invocation.
-#[doc(hidden)] 
-pub fn convert_to_heap_allocated() {
-	FREE_PAGE_LIST.lock().convert_to_heap_allocated();
-}
-
-/// A debugging function used to dump the full internal state of the page allocator. 
-#[doc(hidden)] 
-pub fn dump_page_allocator_state() {
-	debug!("--------------- FREE PAGES LIST ---------------");
-	for c in FREE_PAGE_LIST.lock().iter() {
-		debug!("{:X?}", c);
-	}
-	debug!("---------------------------------------------------");
->>>>>>> 204397b3
 }