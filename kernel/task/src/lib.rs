#![no_std]
#![feature(alloc)]
#![feature(asm, naked_functions)]

#[macro_use] extern crate alloc;
#[macro_use] extern crate lazy_static;
#[macro_use] extern crate log;
extern crate irq_safety;
extern crate atomic_linked_list;
extern crate memory;
extern crate tss;
extern crate apic;


use core::fmt;
use core::sync::atomic::{Ordering, AtomicUsize, AtomicBool, spin_loop_hint};
use alloc::String;
use alloc::arc::Arc;

use irq_safety::{MutexIrqSafe, RwLockIrqSafe};
use memory::{PageTable, Stack, MemoryManagementInfo, VirtualAddress};
use atomic_linked_list::atomic_map::AtomicMap;
use apic::get_my_apic_id;
use tss::tss_set_rsp0;


<<<<<<< HEAD
extern {
    /// This is defined in the nano_core's boot/boot.asm
    fn task_switch(ptr_to_prev_sp: *mut usize, next_sp_value: usize);
}


=======
/// The id of the currently executing `Task`, per-core.
>>>>>>> fcaac156
lazy_static! {
    /// The id of the currently executing `Task`, per-core.
    pub static ref CURRENT_TASKS: AtomicMap<u8, usize> = AtomicMap::new();
}

lazy_static! {
    /// Used to ensure that context switches are done atomically on each core
    pub static ref CONTEXT_SWITCH_LOCKS: AtomicMap<u8, AtomicBool> = AtomicMap::new();
}

lazy_static! {
    /// The list of all Tasks in the system.
    pub static ref TASKLIST: AtomicMap<usize, Arc<RwLockIrqSafe<Task>>> = AtomicMap::new();
}


/// Get the id of the currently running Task on a specific core
pub fn get_current_task_id(apic_id: u8) -> Option<usize> {
    CURRENT_TASKS.get(&apic_id).cloned()
}

/// Get the id of the currently running Task on this current task
pub fn get_my_current_task_id() -> Option<usize> {
    get_my_apic_id().and_then(|id| {
        get_current_task_id(id)
    })
}

/// returns a shared reference to the current `Task`
pub fn get_my_current_task() -> Option<&'static Arc<RwLockIrqSafe<Task>>> {
    get_my_current_task_id().and_then(|id| {
        TASKLIST.get(&id)
    })
}

/// returns a shared reference to the `Task` specified by the given `task_id`
pub fn get_task(task_id: usize) -> Option<&'static Arc<RwLockIrqSafe<Task>>> {
    TASKLIST.get(&task_id)
}




#[repr(u8)] // one byte
#[derive(PartialEq, Debug, Copy, Clone)]
pub enum RunState {
    /// in the midst of setting up the task
    INITING = 0,
    /// able to be scheduled in, but not currently running
    RUNNABLE,
    /// blocked on something, like I/O or a wait event
    BLOCKED,
    /// thread has completed and is ready for cleanup
    EXITED,
}



pub struct Task {
    /// the unique id of this Task.
    pub id: usize,
    /// which cpu core the Task is currently running on.
    /// negative if not currently running.
    pub running_on_cpu: isize,
    /// the runnability status of this task, basically whether it's allowed to be scheduled in.
    pub runstate: RunState,
    /// the saved stack pointer value, used for context switching.
    pub saved_sp: usize,
    /// the simple name of this Task
    pub name: String,
    /// the kernelspace stack.  Wrapped in Option<> so we can initialize it to None.
    pub kstack: Option<Stack>,
    /// the userspace stack.  Wrapped in Option<> so we can initialize it to None.
    pub ustack: Option<Stack>,
    /// memory management details: page tables, mappings, allocators, etc.
    /// Wrapped in an Arc & Mutex because it's shared between all other tasks in the same address space
    pub mmi: Option<Arc<MutexIrqSafe<MemoryManagementInfo>>>, 
    /// for special behavior of new userspace task
    pub new_userspace_entry_addr: Option<VirtualAddress>, 
    /// Whether or not this task is pinned to a certain core
    /// The idle tasks (like idle_task) are always pinned to their respective cores
    pub pinned_core: Option<u8>,
    /// Whether this Task is an idle task, the task that runs by default when no other task is running.
    /// There exists one idle task per core.
    pub is_an_idle_task: bool,
}

impl fmt::Debug for Task {
    fn fmt(&self, f: &mut fmt::Formatter) -> fmt::Result {
        write!(f, "{{Task \"{}\" ({}), running_on_cpu: {}, runstate: {:?}, pinned: {:?}}}", 
               self.name, self.id, self.running_on_cpu, self.runstate, self.pinned_core)
    }
}


/// The counter of task IDs
static TASKID_COUNTER: AtomicUsize = AtomicUsize::new(0);


impl Task {
    /// creates a new Task structure and initializes it to be non-Runnable.
    pub fn new() -> Task {
        // we should re-use old task IDs again, instead of simply blindly counting up
        let task_id = TASKID_COUNTER.fetch_add(1, Ordering::Acquire);
        
        Task {
            id: task_id,
            runstate: RunState::INITING,
            running_on_cpu: -1, // not running on any cpu
            saved_sp: 0,
            name: format!("task{}", task_id),
            kstack: None,
            ustack: None,
            mmi: None,
            new_userspace_entry_addr: None,
            pinned_core: None,
            is_an_idle_task: false,
        }
    }

    /// set the name of this Task
    pub fn set_name(&mut self, n: String) {
        self.name = n;
    }

    /// set the RunState of this Task
    pub fn set_runstate(&mut self, rs: RunState) {
        self.runstate = rs;
    }

    /// returns true if this Task is currently running on any cpu.
    pub fn is_running(&self) -> bool {
        self.running_on_cpu >= 0
    }

    pub fn is_runnable(&self) -> bool {
        self.runstate == RunState::RUNNABLE
    }

    pub fn is_an_idle_task(&self) -> bool {
        self.is_an_idle_task
    }


    /// switches from the current (`self`)  to the given `next` Task
    /// no locks need to be held to call this, but interrupts (later, preemption) should be disabled
    pub fn context_switch(&mut self, next: &mut Task, apic_id: u8) {
        // debug!("context_switch [0]: (AP {}) prev {:?}, next {:?}", apic_id, self, next);
        
        let my_context_switch_lock: &AtomicBool;
        if let Some(csl) = CONTEXT_SWITCH_LOCKS.get(&apic_id) {
            my_context_switch_lock = csl;
        } 
        else {
            error!("context_switch(): no context switch lock present for AP {}, skipping context switch!", apic_id);
            return;
        }
        
        // acquire this core's context switch lock
        // TODO: add timeout
        while my_context_switch_lock.compare_and_swap(false, true, Ordering::SeqCst) {
            spin_loop_hint();
        }

        // debug!("context_switch [1], testing runstates.");
        if next.runstate != RunState::RUNNABLE {
            error!("Skipping context_switch due to scheduler bug: chosen 'next' Task was not RUNNABLE! Current: {:?}, Next: {:?}", self, next);
            my_context_switch_lock.store(false, Ordering::SeqCst);
            return;
        }
        if next.running_on_cpu != -1 {
            error!("Skipping context_switch due to scheduler bug: chosen 'next' Task was already running on AP {}!\nCurrent: {:?} Next: {:?}", apic_id, self, next);
            my_context_switch_lock.store(false, Ordering::SeqCst);
            return;
        }
        if let Some(pc) = next.pinned_core {
            if pc != apic_id {
                error!("Skipping context_Switch due to scheduler bug: chosen 'next' Task was pinned to AP {:?} but scheduled on AP {}!\nCurrent: {:?}, Next: {:?}", next.pinned_core, apic_id, self, next);
                my_context_switch_lock.store(false, Ordering::SeqCst);
                return;
            }
        }
         

        // update runstates
        self.running_on_cpu = -1; // no longer running
        next.running_on_cpu = apic_id as isize; // now running on this core


        // change the privilege stack (RSP0) in the TSS
        // TODO: we can safely skip setting the TSS RSP0 when switching to kernel threads, i.e., when next is not a userspace task
        {
            let next_kstack = next.kstack.as_ref().expect("context_switch(): error: next task's kstack was None!");
            let new_tss_rsp0 = next_kstack.bottom() + (next_kstack.size() / 2); // the middle half of the stack
            if tss_set_rsp0(new_tss_rsp0).is_ok() { 
                // debug!("context_switch [2]: new_tss_rsp = {:#X}", new_tss_rsp0);
            }
            else {
                error!("context_switch(): failed to set AP {} TSS RSP0, aborting context switch!", apic_id);
                my_context_switch_lock.store(false, Ordering::SeqCst);
                return;
            }
        }

        // We now do the page table switching here, so we can use our higher-level PageTable abstractions
        {
            let prev_mmi = self.mmi.as_ref().expect("context_switch: couldn't get prev task's MMI!");
            let next_mmi = next.mmi.as_ref().expect("context_switch: couldn't get next task's MMI!");
            

            if Arc::ptr_eq(prev_mmi, next_mmi) {
                // do nothing because we're not changing address spaces
                // debug!("context_switch [3]: prev_mmi is the same as next_mmi!");
            }
            else {
                // time to change to a different address space and switch the page tables!

                let mut prev_mmi_locked = prev_mmi.lock();
                let mut next_mmi_locked = next_mmi.lock();
                // debug!("context_switch [3]: switching tables! From {} {:?} to {} {:?}", 
                //         self.name, prev_mmi_locked.page_table, next.name, next_mmi_locked.page_table);
                

                let new_active_table = {
                    // prev_table must be an ActivePageTable, and next_table must be an InactivePageTable
                    match &mut prev_mmi_locked.page_table {
                        &mut PageTable::Active(ref mut active_table) => {
                            active_table.switch(&next_mmi_locked.page_table)
                        }
                        _ => {
                            panic!("context_switch(): prev_table must be an ActivePageTable!");
                        }
                    }
                };
                
                // since we're no longer changing the prev page table to be inactive, just leave it be,
                // and only change the next task's page table to active 
                // (it was either active already, or it was previously inactive (and now active) if it was the first time it had been run)
                next_mmi_locked.set_page_table(PageTable::Active(new_active_table)); 

            }
        }
       
        // update the current task to `next`
        CURRENT_TASKS.insert(apic_id, next.id); 

        // release this core's context switch lock
        my_context_switch_lock.store(false, Ordering::SeqCst);

        unsafe {
            // debug!("context_switch [4]: prev sp: {:#X}, next sp: {:#X}", self.saved_sp, next.saved_sp);
            
            // because task_switch must be a naked function, we cannot directly pass it parameters
            // instead, we must pass our 2 parameters in RDI and RSI respectively
            asm!("mov rdi, $0; \
                  mov rsi, $1;" 
                : : "r"(&mut self.saved_sp as *mut usize), "r"(next.saved_sp)
                : "memory" : "intel", "volatile"
            );
            task_switch();
        }

    }
}

impl fmt::Display for Task {
    fn fmt(&self, f: &mut fmt::Formatter) -> fmt::Result {
        write!(f, "{}{{{}}}", self.name, self.id)
    }
}



#[allow(private_no_mangle_fns)]
#[naked]
#[no_mangle]
#[inline(never)]
/// Performs the actual context switch from prev to next task.
/// First argument  (rdi): mutable pointer to the previous task's stack pointer
/// Second argument (rsi): the value of the next task's stack pointer
unsafe fn task_switch() {
    
    // this is the regular context switch for when x87 FPU/SSE is not enabled
    #[cfg(not(target_feature = "sse2"))]
    asm!("
        # save all general purpose registers into the previous task
        push rbx
        push rbp
        push r12
        push r13
        push r14
        push r15
        
        # switch the stack pointers
        mov [rdi], rsp
        mov rsp, rsi

        # restore the next task's general purpose registers
        pop r15
        pop r14
        pop r13
        pop r12
        pop rbp
        pop rbx

        # pops the last value off the top of the stack,
        # so the new task's stack top must point to a target function
        ret"
        : : : "memory" : "intel", "volatile"
    );



    // this is the context switch for when x87 FPU/SSE is enabled
    // we need to save xmm# registers in addition to the regular registers
    #[cfg(target_feature = "sse2")]
    asm!("
        # save all general purpose registers into the previous task
        push rbx
        push rbp
        push r12
        push r13
        push r14
        push r15
        
        # save all of the xmm registers (for SSE)
        # each register is 16 bytes, and there are 16 of them
        lea rsp, [rsp - 16*16]
        movdqu [rsp + 16*0],  xmm0   # push xmm0
        movdqu [rsp + 16*1],  xmm1   # push xmm1
        movdqu [rsp + 16*2],  xmm2   # push xmm2
        movdqu [rsp + 16*3],  xmm3   # push xmm3
        movdqu [rsp + 16*4],  xmm4   # push xmm4
        movdqu [rsp + 16*5],  xmm5   # push xmm5
        movdqu [rsp + 16*6],  xmm6   # push xmm6
        movdqu [rsp + 16*7],  xmm7   # push xmm7
        movdqu [rsp + 16*8],  xmm8   # push xmm8
        movdqu [rsp + 16*9],  xmm9   # push xmm9
        movdqu [rsp + 16*10], xmm10  # push xmm10
        movdqu [rsp + 16*11], xmm11  # push xmm11
        movdqu [rsp + 16*12], xmm12  # push xmm12
        movdqu [rsp + 16*13], xmm13  # push xmm13
        movdqu [rsp + 16*14], xmm14  # push xmm14
        movdqu [rsp + 16*15], xmm15  # push xmm15
        
        # switch the stack pointers
        mov [rdi], rsp
        mov rsp, rsi

        # restore all of the xmm registers
        movdqu xmm15, [rsp + 16*15]   # pop xmm15
        movdqu xmm14, [rsp + 16*14]   # pop xmm14
        movdqu xmm13, [rsp + 16*13]   # pop xmm13
        movdqu xmm12, [rsp + 16*12]   # pop xmm12
        movdqu xmm11, [rsp + 16*11]   # pop xmm11
        movdqu xmm10, [rsp + 16*10]   # pop xmm10
        movdqu xmm9,  [rsp + 16*9]    # pop xmm9
        movdqu xmm8,  [rsp + 16*8]    # pop xmm8
        movdqu xmm7,  [rsp + 16*7]    # pop xmm7
        movdqu xmm5,  [rsp + 16*5]    # pop xmm5
        movdqu xmm6,  [rsp + 16*6]    # pop xmm6
        movdqu xmm4,  [rsp + 16*4]    # pop xmm4
        movdqu xmm3,  [rsp + 16*3]    # pop xmm3
        movdqu xmm2,  [rsp + 16*2]    # pop xmm2
        movdqu xmm1,  [rsp + 16*1]    # pop xmm1
        movdqu xmm0,  [rsp + 16*0]    # pop xmm0
        lea rsp, [rsp + 16*16]

        # restore the next task's general purpose registers
        pop r15
        pop r14
        pop r13
        pop r12
        pop rbp
        pop rbx
        
        # pops the last value off the top of the stack,
        # so the new task's stack top must point to a target function
        ret"
        : : : "memory" : "intel", "volatile"
    );
    
}<|MERGE_RESOLUTION|>--- conflicted
+++ resolved
@@ -24,16 +24,6 @@
 use tss::tss_set_rsp0;
 
 
-<<<<<<< HEAD
-extern {
-    /// This is defined in the nano_core's boot/boot.asm
-    fn task_switch(ptr_to_prev_sp: *mut usize, next_sp_value: usize);
-}
-
-
-=======
-/// The id of the currently executing `Task`, per-core.
->>>>>>> fcaac156
 lazy_static! {
     /// The id of the currently executing `Task`, per-core.
     pub static ref CURRENT_TASKS: AtomicMap<u8, usize> = AtomicMap::new();
