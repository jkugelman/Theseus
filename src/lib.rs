--- conflicted
+++ resolved
@@ -204,59 +204,16 @@
     schedule!();
 
 
-
-
-
     // the idle thread's (Task 0) busy loop
     trace!("Entering Task0's idle loop");
-	'outer: loop { 
-<<<<<<< HEAD
-        
-=======
-        let keyevent = drivers::input::keyboard::pop_key_event();
-        match keyevent {
-            Some(keyevent) => { 
-                use drivers::input::keyboard::KeyAction;
-                use keycodes_ascii::Keycode;
-
-                // Ctrl+D or Ctrl+Alt+Del kills the OS
-                if keyevent.modifiers.control && keyevent.keycode == Keycode::D || 
-                        keyevent.modifiers.control && keyevent.modifiers.alt && keyevent.keycode == Keycode::Delete {
-                    break 'outer;
-                }
-
-                // only print ascii values on a key press down
-                if keyevent.action != KeyAction::Pressed {
-                    continue 'outer; // aren't Rust's loop labels cool? 
-                }
-
-                if keyevent.modifiers.control && keyevent.keycode == Keycode::T {
-                    //getting value from TICKS atomic value
-                    let tick_val = interrupts::pit_clock::TICKS.fetch_add(0,Ordering::SeqCst);
-                    debug!("TICKS = {}", tick_val); 
-                    continue 'outer;
-                }
-
-
-                // PUT ADDITIONAL KEYBOARD-TRIGGERED BEHAVIORS HERE
-
-
-                let ascii = keyevent.keycode.to_ascii(keyevent.modifiers);
-                match ascii {
-                    Some(c) => { print!("{}", c); }
-                    // _ => { println!("Couldn't get ascii for keyevent {:?}", keyevent); } 
-                    _ => { } 
-                }
-            }
-            _ => { }
-        }
->>>>>>> 6ebfd4a8
-
-     }
-
-
-     // cleanup here
-     logger::shutdown().expect("WTF: failed to shutdown logger... oh well.");
+	
+    loop { 
+        // TODO: exit this loop cleanly upon a shutdown signal
+    }
+
+
+    // cleanup here
+    logger::shutdown().expect("WTF: failed to shutdown logger... oh well.");
 
 }
 
